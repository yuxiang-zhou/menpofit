--- conflicted
+++ resolved
@@ -7,10 +7,6 @@
 from menpo.image import Image, MaskedImage
 from menpo.feature import no_op
 from menpo.transform import Scale, Translation, GeneralizedProcrustesAnalysis
-<<<<<<< HEAD
-from menpo.model.pca import PCAInstanceModel
-=======
->>>>>>> a04f336b
 from menpo.visualize import print_dynamic
 
 from menpofit.visualize import print_progress
@@ -437,29 +433,8 @@
 
     Returns
     -------
-<<<<<<< HEAD
-    shape_model: :class:`menpo.model.pca`
-        The PCA shape model.
-    """
-    if verbose:
-        print_dynamic('{}Building shape model'.format(prefix))
-    # compute aligned shapes
-    aligned_shapes = align_shapes(shapes)
-    # build shape model
-    shape_model = PCAInstanceModel(aligned_shapes)
-    if max_components is not None:
-        # trim shape model if required
-        shape_model.trim_components(max_components)
-    return shape_model
-
-
-def increment_shape_model(shape_model, shapes, forgetting_factor=None,
-                          max_components=None, prefix='', verbose=False):
-    r"""
-=======
     aligned_shapes : `list` of `menpo.shape.PointCloud`
         The list of aligned shapes.
->>>>>>> a04f336b
     """
     # centralize shapes
     centered_shapes = [Translation(-s.centre()).apply(s) for s in shapes]
