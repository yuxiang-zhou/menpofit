from __future__ import division
import warnings
import numpy as np

from menpo.base import name_of_callable
from menpo.feature import no_op
from menpo.visualize import print_dynamic

from menpofit import checks
from menpofit.base import batch
from menpofit.builder import (compute_features, scale_images,
                              MenpoFitBuilderWarning, compute_reference_shape,
                              rescale_images_to_reference_shape)
from menpofit.modelinstance import OrthoPDM

from .expert import CorrelationFilterExpertEnsemble
from .expert.ensemble import ConvolutionBasedExpertEnsemble


class CLM(object):
    r"""
    Class for training a multi-scale holistic Constrained Local Model. Please
    see the references for a basic list of relevant papers.

    Parameters
    ----------
    images : `list` of `menpo.image.Image`
        The `list` of training images.
    group : `str` or ``None``, optional
        The landmark group that will be used to train the CLM. If ``None`` and
        the images only have a single landmark group, then that is the one
        that will be used. Note that all the training images need to have the
        specified landmark group.
    holistic_features : `closure` or `list` of `closure`, optional
        The features that will be extracted from the training images. If `list`,
        then it must define a feature function per scale. Please refer to
        `menpo.feature` for a list of potential features.
    reference_shape : `menpo.shape.PointCloud` or ``None``, optional
        The reference shape that will be used for building the CLM. The purpose
        of the reference shape is to normalise the size of the training images.
        The normalization is performed by rescaling all the training images
        so that the scale of their ground truth shapes matches the scale of
        the reference shape. Note that the reference shape is rescaled with
        respect to the `diagonal` before performing the normalisation. If
        ``None``, then the mean shape will be used.
    diagonal : `int` or ``None``, optional
        This parameter is used to rescale the reference shape so that the
        diagonal of its bounding box matches the provided value. In other
        words, this parameter controls the size of the model at the highest
        scale. If ``None``, then the reference shape does not get rescaled.
    scales : `float` or `tuple` of `float`, optional
        The scale value of each scale. They must provided in ascending order,
        i.e. from lowest to highest scale. If `float`, then a single scale is
        assumed.
    patch_shape : (`int`, `int`) or `list` of (`int`, `int`), optional
        The shape of the patches to be extracted. If a `list` is provided,
        then it defines a patch shape per scale.
    patch_normalisation : `callable`, optional
        The normalisation function to be applied on the extracted patches.
    context_shape : (`int`, `int`) or `list` of (`int`, `int`), optional
        The context shape for the convolution. If a `list` is provided,
        then it defines a context shape per scale.
    cosine_mask : `bool`, optional
        If ``True``, then a cosine mask (Hanning function) will be applied on
        the extracted patches.
    sample_offsets : ``(n_offsets, n_dims)`` `ndarray` or ``None``, optional
        The offsets to sample from within a patch. So ``(0, 0)`` is the centre
        of the patch (no offset) and ``(1, 0)`` would be sampling the patch
        from 1 pixel up the first axis away from the centre. If ``None``,
        then no offsets are applied.
    shape_model_cls : `subclass` of :map:`PDM`, optional
        The class to be used for building the shape model. The most common
        choice is :map:`OrthoPDM`.
    expert_ensemble_cls : `subclass` of :map:`ExpertEnsemble`, optional
        The class to be used for training the ensemble of experts. The most
        common choice is :map:`CorrelationFilterExpertEnsemble`.
    max_shape_components : `int`, `float`, `list` of those or ``None``, optional
        The number of shape components to keep. If `int`, then it sets the exact
        number of components. If `float`, then it defines the variance
        percentage that will be kept. If `list`, then it should
        define a value per scale. If a single number, then this will be
        applied to all scales. If ``None``, then all the components are kept.
        Note that the unused components will be permanently trimmed.
    verbose : `bool`, optional
        If ``True``, then the progress of building the CLM will be printed.
    batch_size : `int` or ``None``, optional
        If an `int` is provided, then the training is performed in an
        incremental fashion on image batches of size equal to the provided
        value. If ``None``, then the training is performed directly on the
        all the images.

    References
    ----------
    .. [1] D. Cristinacce, and T. F. Cootes. "Feature Detection and Tracking
        with Constrained Local Models", British Machine Vision Conference (BMVC),
        2006.
    .. [2] J.M. Saragih, S. Lucey, and J. F. Cohn. "Deformable model fitting by
        regularized landmark mean-shift", International Journal of Computer
        Vision (IJCV), 91(2): 200-215, 2011.
    .. [3] T. F. Cootes, C. J. Taylor, D. H. Cooper, and J. Graham. "Active
        Shape Models - their training and application", Computer Vision and Image
        Understanding (CVIU), 61(1): 38-59, 1995.
    """
    def __init__(self, images, group=None, holistic_features=no_op,
                 reference_shape=None, diagonal=None, scales=(0.5, 1),
                 patch_shape=(17, 17), patch_normalisation=no_op,
                 context_shape=(34, 34), cosine_mask=True, sample_offsets=None,
                 shape_model_cls=OrthoPDM,
                 expert_ensemble_cls=CorrelationFilterExpertEnsemble,
                 max_shape_components=None, verbose=False, batch_size=None):
        self.scales = checks.check_scales(scales)
<<<<<<< HEAD
        self.holistic_features = checks.check_features(
            holistic_features, self.n_scales, 'holistic_features')
        # self.shape_model_cls = checks.check_algorithm_cls(
        #     shape_model_cls, self.n_scales, ShapeModel)
        self.expert_ensemble_cls = checks.check_algorithm_cls(
            expert_ensemble_cls, self.n_scales, ExpertEnsemble)

=======
        n_scales = len(scales)
        self.diagonal = checks.check_diagonal(diagonal)
        self.holistic_features = checks.check_callable(holistic_features,
                                                       n_scales)
        self.expert_ensemble_cls = checks.check_callable(expert_ensemble_cls,
                                                         n_scales)
        self._shape_model_cls = checks.check_callable(shape_model_cls,
                                                      n_scales)
>>>>>>> a04f336b
        self.max_shape_components = checks.check_max_components(
            max_shape_components, n_scales, 'max_shape_components')
        self.reference_shape = reference_shape
        self.patch_shape = checks.check_patch_shape(patch_shape, n_scales)
        self.patch_normalisation = patch_normalisation
        self.context_shape = checks.check_patch_shape(context_shape, n_scales)
        self.cosine_mask = cosine_mask
        self.sample_offsets = sample_offsets
        self.shape_models = []
        self.expert_ensembles = []

        # Train CLM
        self._train(images, increment=False, group=group, verbose=verbose,
                    batch_size=batch_size)

    @property
    def _str_title(self):
        return "Constrained Local Model"

    @property
    def n_scales(self):
        """
        Returns the number of scales.

        :type: `int`
        """
        return len(self.scales)

    def _train(self, images, increment=False, group=None, verbose=False,
               shape_forgetting_factor=1.0, batch_size=None):
        # If batch_size is not None, then we may have a generator, else we
        # assume we have a list.
        if batch_size is not None:
            # Create a generator of fixed sized batches. Will still work even
            # on an infinite list.
            image_batches = batch(images, batch_size)
        else:
            image_batches = [list(images)]

        for k, image_batch in enumerate(image_batches):
            if k == 0:
                if self.reference_shape is None:
                    # If no reference shape was given, use the mean of the first
                    # batch
                    if batch_size is not None:
                        warnings.warn('No reference shape was provided. The '
                                      'mean of the first batch will be the '
                                      'reference shape. If the batch mean is '
                                      'not representative of the true mean, '
                                      'this may cause issues.',
                                      MenpoFitBuilderWarning)
                    self.reference_shape = compute_reference_shape(
                        [i.landmarks[group].lms for i in image_batch],
                        self.diagonal, verbose=verbose)

            # After the first batch, we are incrementing the model
            if k > 0:
                increment = True

            if verbose:
                print('Computing batch {}'.format(k))

            # Train each batch
            self._train_batch(image_batch, increment=increment, group=group,
                              shape_forgetting_factor=shape_forgetting_factor,
                              verbose=verbose)

    def _train_batch(self, image_batch, increment=False, group=None,
                     shape_forgetting_factor=1.0, verbose=False):
        # normalize images
        image_batch = rescale_images_to_reference_shape(
            image_batch, group, self.reference_shape, verbose=verbose)

        # build models at each scale
        if verbose:
            print_dynamic('- Training models\n')

        # for each level (low --> high)
        for i in range(self.n_scales):
            if verbose:
                if self.n_scales > 1:
                    prefix = '  - Scale {}: '.format(i)
                else:
                    prefix = '  - '
            else:
                prefix = None

            # Handle holistic features
            if i == 0 and self.holistic_features[i] == no_op:
                # Saves a lot of memory
                feature_images = image_batch
            elif i == 0 or self.holistic_features[i] is not self.holistic_features[i - 1]:
                # compute features only if this is the first pass through
                # the loop or the features at this scale are different from
                # the features at the previous scale
                feature_images = compute_features(image_batch,
                                                  self.holistic_features[i],
                                                  prefix=prefix,
                                                  verbose=verbose)
            # handle scales
            if self.scales[i] != 1:
                # scale feature images only if scale is different than 1
                scaled_images = scale_images(feature_images,
                                             self.scales[i],
                                             prefix=prefix,
                                             verbose=verbose)
            else:
                scaled_images = feature_images

            # extract scaled shapes
            scaled_shapes = [image.landmarks[group].lms
                             for image in scaled_images]

            # train shape model
            if verbose:
                print_dynamic('{}Training shape model'.format(prefix))

            if not increment:
                shape_model = self._build_shape_model(scaled_shapes, i)
                self.shape_models.append(shape_model)
            else:
                self._increment_shape_model(
                    scaled_shapes, i, forgetting_factor=shape_forgetting_factor)

            # train expert ensemble
            if verbose:
                print_dynamic('{}Training expert ensemble'.format(prefix))

            if increment:
                self.expert_ensembles[i].increment(scaled_images,
                                                   scaled_shapes,
                                                   prefix=prefix,
                                                   verbose=verbose)
            else:
                expert_ensemble = self.expert_ensemble_cls[i](
                        images=scaled_images, shapes=scaled_shapes,
                        patch_shape=self.patch_shape[i],
                        patch_normalisation=self.patch_normalisation,
                        cosine_mask=self.cosine_mask,
                        context_shape=self.context_shape[i],
                        sample_offsets=self.sample_offsets,
                        prefix=prefix, verbose=verbose)
                self.expert_ensembles.append(expert_ensemble)

            if verbose:
                print_dynamic('{}Done\n'.format(prefix))

    def _build_shape_model(self, shapes, scale_index):
        return self._shape_model_cls[scale_index](
            shapes, max_n_components=self.max_shape_components[scale_index])

    def _increment_shape_model(self, shapes, scale_index,
                               forgetting_factor=None):
        self.shape_models[scale_index].increment(
            shapes, forgetting_factor=forgetting_factor,
            max_n_components=self.max_shape_components[scale_index])

    def increment(self, images, group=None, shape_forgetting_factor=1.0,
                  verbose=False, batch_size=None):
        r"""
        Method to increment the trained CLM with a new set of training images.

        Parameters
        ----------
        images : `list` of `menpo.image.Image`
            The `list` of training images.
        group : `str` or ``None``, optional
            The landmark group that will be used to train the CLM. If ``None``
            and the images only have a single landmark group, then that is the
            one that will be used. Note that all the training images need to
            have the specified landmark group.
        shape_forgetting_factor : ``[0.0, 1.0]`` `float`, optional
            Forgetting factor that weights the relative contribution of new
            samples vs old samples for the shape model. If ``1.0``, all samples
            are weighted equally and, hence, the result is the exact same as
            performing batch PCA on the concatenated list of old and new
            simples. If ``<1.0``, more emphasis is put on the new samples.
        verbose : `bool`, optional
            If ``True``, then the progress of building the CLM will be printed.
        batch_size : `int` or ``None``, optional
            If an `int` is provided, then the training is performed in an
            incremental fashion on image batches of size equal to the provided
            value. If ``None``, then the training is performed directly on the
            all the images.
        """
        return self._train(images, increment=True, group=group, verbose=verbose,
                           shape_forgetting_factor=shape_forgetting_factor,
                           batch_size=batch_size)

    def shape_instance(self, shape_weights=None, scale_index=-1):
        r"""
        Generates a novel shape instance given a set of shape weights. If no
        weights are provided, the mean shape is returned.

        Parameters
        ----------
        shape_weights : ``(n_weights,)`` `ndarray` or `list` or ``None``, optional
            The weights of the shape model that will be used to create a novel
            shape instance. If ``None``, the weights are assumed to be zero,
            thus the mean shape is used.
        scale_index : `int`, optional
            The scale to be used.

        Returns
        -------
        instance : `menpo.shape.PointCloud`
            The shape instance.
        """
        if shape_weights is None:
            shape_weights = [0]
        sm = self.shape_models[scale_index].model
        return sm.instance(shape_weights, normalized_weights=True)

    def view_shape_models_widget(self, n_parameters=5,
                                 parameters_bounds=(-3.0, 3.0),
                                 mode='multiple', figure_size=(10, 8)):
        r"""
        Visualizes the shape models of the CLM object using an interactive
        widget.

        Parameters
        ----------
        n_parameters : `int` or `list` of `int` or ``None``, optional
            The number of shape principal components to be used for the
            parameters sliders. If `int`, then the number of sliders per
            scale is the minimum between `n_parameters` and the number of
            active components per scale. If `list` of `int`, then a number of
            sliders is defined per scale. If ``None``, all the active
            components per scale will have a slider.
        parameters_bounds : ``(float, float)``, optional
            The minimum and maximum bounds, in std units, for the sliders.
        mode : {``single``, ``multiple``}, optional
            If ``'single'``, only a single slider is constructed along with a
            drop down menu. If ``'multiple'``, a slider is constructed for
            each parameter.
        figure_size : (`int`, `int`), optional
            The size of the rendered figure.
        """
        try:
            from menpowidgets import visualize_shape_model
            visualize_shape_model(
                [sm.model for sm in self.shape_models],
                n_parameters=n_parameters, parameters_bounds=parameters_bounds,
                figure_size=figure_size, mode=mode)
        except:
            from menpo.visualize.base import MenpowidgetsMissingError
            raise MenpowidgetsMissingError()

    def view_expert_ensemble_widget(self, figure_size=(10, 8)):
        r"""
        Visualizes the ensemble of experts of the CLM object using an
        interactive widget.

        Parameters
        ----------
        figure_size : (`int`, `int`), optional
            The size of the plotted figures.

        Raises
        ------
        ValueError
            Only convolution-based expert ensembles can be visualized.
        """
        if not isinstance(self.expert_ensembles[0],
                          ConvolutionBasedExpertEnsemble):
            raise ValueError('Only convolution-based expert ensembles can be '
                             'visualized.')
        try:
            from menpowidgets import visualize_expert_ensemble
            centers = [sp.model.mean() for sp in self.shape_models]
            visualize_expert_ensemble(self.expert_ensembles, centers,
                                      figure_size=figure_size)
        except:
            from menpo.visualize.base import MenpowidgetsMissingError
            raise MenpowidgetsMissingError()

    def view_clm_widget(self, n_shape_parameters=5,
                        parameters_bounds=(-3.0, 3.0), mode='multiple',
                        figure_size=(10, 8)):
        r"""
        Visualizes the CLM object using an interactive widget.

        Parameters
        ----------
        n_shape_parameters : `int` or `list` of `int` or ``None``, optional
            The number of shape principal components to be used for the
            parameters sliders. If `int`, then the number of sliders per
            scale is the minimum between `n_parameters` and the number of
            active components per scale. If `list` of `int`, then a number of
            sliders is defined per scale. If ``None``, all the active
            components per scale will have a slider.
        parameters_bounds : ``(float, float)``, optional
            The minimum and maximum bounds, in std units, for the sliders.
        mode : {``single``, ``multiple``}, optional
            If ``'single'``, only a single slider is constructed along with a
            drop down menu. If ``'multiple'``, a slider is constructed for
            each parameter.
        figure_size : (`int`, `int`), optional
            The size of the rendered figure.

        Raises
        ------
        ValueError
            Only convolution-based expert ensembles can be visualized.
        """
        if not isinstance(self.expert_ensembles[0],
                          ConvolutionBasedExpertEnsemble):
            raise ValueError('Only convolution-based expert ensembles can be '
                             'visualized.')
        try:
            from menpowidgets import visualize_clm
            visualize_clm(self, n_shape_parameters=n_shape_parameters,
                          parameters_bounds=parameters_bounds,
                          figure_size=figure_size, mode=mode)
        except:
            from menpo.visualize.base import MenpowidgetsMissingError
            raise MenpowidgetsMissingError()

    def __str__(self):
        if self.diagonal is not None:
            diagonal = self.diagonal
        else:
            y, x = self.reference_shape.range()
            diagonal = np.sqrt(x ** 2 + y ** 2)

        # Compute scale info strings
        scales_info = []
        lvl_str_tmplt = r"""   - Scale {}
     - Holistic feature: {}
     - Ensemble of experts class: {}
       - {} experts
       - {} class
       - Patch shape: {} x {}
       - Patch normalisation: {}
       - Context shape: {} x {}
       - Cosine mask: {}
     - Shape model class: {}
       - {} shape components
       - {} similarity transform parameters"""
        for k, s in enumerate(self.scales):
            scales_info.append(lvl_str_tmplt.format(
                    s, name_of_callable(self.holistic_features[k]),
                    name_of_callable(self.expert_ensemble_cls[k]),
                    self.expert_ensembles[k].n_experts,
                    name_of_callable(self.expert_ensembles[k]._icf),
                    self.expert_ensembles[k].patch_shape[0],
                    self.expert_ensembles[k].patch_shape[1],
                    name_of_callable(self.expert_ensembles[k].patch_normalisation),
                    self.expert_ensembles[k].context_shape[0],
                    self.expert_ensembles[k].context_shape[1],
                    self.expert_ensembles[k].cosine_mask,
                    name_of_callable(self.shape_models[k]),
                    self.shape_models[k].model.n_components,
                    self.shape_models[k].n_global_parameters))
        scales_info = '\n'.join(scales_info)

        cls_str = r"""{class_title}
 - Images scaled to diagonal: {diagonal:.2f}
 - Scales: {scales}
{scales_info}
""".format(class_title=self._str_title,
           diagonal=diagonal,
           scales=self.scales,
           scales_info=scales_info)
        return cls_str<|MERGE_RESOLUTION|>--- conflicted
+++ resolved
@@ -109,15 +109,6 @@
                  expert_ensemble_cls=CorrelationFilterExpertEnsemble,
                  max_shape_components=None, verbose=False, batch_size=None):
         self.scales = checks.check_scales(scales)
-<<<<<<< HEAD
-        self.holistic_features = checks.check_features(
-            holistic_features, self.n_scales, 'holistic_features')
-        # self.shape_model_cls = checks.check_algorithm_cls(
-        #     shape_model_cls, self.n_scales, ShapeModel)
-        self.expert_ensemble_cls = checks.check_algorithm_cls(
-            expert_ensemble_cls, self.n_scales, ExpertEnsemble)
-
-=======
         n_scales = len(scales)
         self.diagonal = checks.check_diagonal(diagonal)
         self.holistic_features = checks.check_callable(holistic_features,
@@ -126,7 +117,6 @@
                                                          n_scales)
         self._shape_model_cls = checks.check_callable(shape_model_cls,
                                                       n_scales)
->>>>>>> a04f336b
         self.max_shape_components = checks.check_max_components(
             max_shape_components, n_scales, 'max_shape_components')
         self.reference_shape = reference_shape
