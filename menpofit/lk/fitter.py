--- conflicted
+++ resolved
@@ -4,8 +4,7 @@
 from menpo.base import name_of_callable
 
 from menpofit.transform import DifferentiableAlignmentAffine
-from menpofit.fitter import (MultiScaleNonParametricFitter,
-                             noisy_shape_from_bounding_box)
+from menpofit.fitter import MultiScaleNonParametricFitter
 from menpofit import checks
 
 from .algorithm import InverseCompositional
@@ -90,18 +89,10 @@
         # Check arguments
         checks.check_diagonal(diagonal)
         scales = checks.check_scales(scales)
-<<<<<<< HEAD
-        holistic_features = checks.check_features(
-            holistic_features, len(scales), 'holistic_features')
-
-        self.holistic_features = holistic_features
-        self.transform_cls = transform_cls
-=======
         holistic_features = checks.check_callable(holistic_features,
                                                   len(scales))
         # Assign attributes
         self.transform_cls = transform
->>>>>>> a04f336b
         self.diagonal = diagonal
 
         # Make template masked for warping
